use proc_macro2::TokenStream;

use std::error::Error;
use std::fmt::{Display, Formatter};
use std::default::Default;
//use std::env::SplitPaths;
use std::collections::{BTreeMap, HashSet};
use std::borrow::Borrow;
use std::path::{Path, MAIN_SEPARATOR, MAIN_SEPARATOR_STR};
use std::str::Split;
use std::fs::File;
use std::io::prelude::*;

use crate::{sys_path, Scope};

#[derive(Debug)]
pub struct CodeGenError(pub String, pub Option<TokenStream>);
impl Error for CodeGenError {}

pub(crate) type Result<T> = std::result::Result<T, CodeGenError>;


impl Display for CodeGenError {
    fn fmt(&self, f: &mut Formatter) -> std::fmt::Result {
        write!(f, "Code generation failed.")
    }
}

/// The global context for Python compilation.
#[derive(Clone, Debug)]
pub struct PythonContext {
    /// Python imports are mapped into a given namespace that can be changed.
    pub python_namespace: String,

    /// The default path we will search for Python modules.
    pub python_path: Vec<String>,

    /// Collects all of the things we need to compile imports[module][asnames]
    pub imports: BTreeMap<String, HashSet<String>>,

    pub scope: Scope,

    pub stdpython: String,
    pub with_std_python: bool,

    pub allow_unsafe: bool,
}

impl Default for PythonContext {
    fn default() -> Self {
        Self {
            python_namespace: String::from("__python_namespace__"),
            // XXX: Remove unwrap.
            python_path: sys_path().unwrap(),
            imports: BTreeMap::new(),
            scope: Scope::default(),
            stdpython: "stdpython".to_string(),
            with_std_python: true,
            allow_unsafe: false,
        }
    }
}

impl PythonContext {

    /// Scans the Python path for the short name given, and returns the full path. Note that it only searches
    /// for the path itself, not any subpath.
    pub fn search_path<S: Into<String> + Clone + Ord + Borrow<S>>(&self, file: S) -> Result<String> {
        for entry in self.python_path.clone() {
            let path_string = format!("{}{}{}", entry, MAIN_SEPARATOR, file.clone().into());
            if Path::new(path_string.as_str()).exists() {
                return Ok(path_string)
            }
        }
        Err(CodeGenError(String::from("Not found"), None))
    }

    /// Searches the Python path for the module and returns its contents.
    pub fn load<S: Into<String> + Clone + Ord + Borrow<S>>(&self, module: S) -> std::io::Result<String> {
        let module_string:String = module.into();
        let module_parts: Vec<&str> = module_string.split('.').collect();
        let module_path = if module_parts.len() == 1 {
<<<<<<< HEAD
            self.search_path(format!("{}.py", module_parts[0]))?
=======
            self.search_path(format!("{}.py", module_parts[0])).unwrap()
>>>>>>> f89e2f67
        } else {
            let first = self.search_path(module_parts[0]);
            format!("{}.py", module_parts[1..].join(format!("{}", MAIN_SEPARATOR).as_str()))
        };

        let mut file = File::open(&module_path)?;
        let mut s = String::new();

        file.read_to_string(&mut s)?;
        Ok(s)
    }


    pub fn import<S: Into<String> + Clone + Ord + Borrow<S>>(&mut self, from: S, to: S) {
        let f: String = from.into();
        let t: String = to.into();

        if !self.imports.contains_key(&f.clone()) {
            self.imports.insert(f.clone(), HashSet::new());
        }
        if let Some(m) = self.imports.get_mut(&f.clone()) {
            m.insert(t);
        }
    }
}

pub trait CodeGen {
    fn to_rust(self, ctx: &mut PythonContext) -> Result<TokenStream>;
}
<|MERGE_RESOLUTION|>--- conflicted
+++ resolved
@@ -80,11 +80,7 @@
         let module_string:String = module.into();
         let module_parts: Vec<&str> = module_string.split('.').collect();
         let module_path = if module_parts.len() == 1 {
-<<<<<<< HEAD
-            self.search_path(format!("{}.py", module_parts[0]))?
-=======
             self.search_path(format!("{}.py", module_parts[0])).unwrap()
->>>>>>> f89e2f67
         } else {
             let first = self.search_path(module_parts[0]);
             format!("{}.py", module_parts[1..].join(format!("{}", MAIN_SEPARATOR).as_str()))
